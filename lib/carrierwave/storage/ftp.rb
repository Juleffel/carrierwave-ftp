require 'carrierwave'
require 'carrierwave/storage/ftp/ex_ftp'

module CarrierWave
  module Storage
    class FTP < Abstract
      def store!(file)
        f = CarrierWave::Storage::FTP::File.new(uploader, self, uploader.store_path)
        f.store(file)
        f
      end

      def retrieve!(identifier)
        CarrierWave::Storage::FTP::File.new(uploader, self, uploader.store_path(identifier))
      end

      class File
        attr_reader :path

        def initialize(uploader, base, path)
          @uploader, @base, @path = uploader, base, path
        end

        def store(file)
          connection do |ftp|
            ftp.mkdir_p(::File.dirname "#{@uploader.ftp_folder}/#{path}")
            ftp.chdir(::File.dirname "#{@uploader.ftp_folder}/#{path}")
            ftp.put(file.path, filename)
          end
        end

        def url
          "#{@uploader.ftp_url}/#{path}"
        end

        def filename(options = {})
          url.gsub(/.*\/(.*?$)/, '\1')
        end

        def to_file
          temp_file = Tempfile.new(filename)
          temp_file.binmode
          connection do |ftp|
            ftp.chdir(::File.dirname "#{@uploader.ftp_folder}/#{path}")
            ftp.get(filename, nil) do |data|
              temp_file.write(data)
            end
          end
          temp_file.rewind
          temp_file
        end

        def size
          size = nil

          connection do |ftp|
            ftp.chdir(::File.dirname "#{@uploader.ftp_folder}/#{path}")
            size = ftp.size(filename)
          end

          size
        end

        def exists?
          size ? true : false
        end

        def read
          file = to_file
          content = file.read
          file.close
          content
        end

        def content_type
          @content_type || file.content_type
        end

        def content_type=(new_content_type)
          @content_type = new_content_type
        end

        def delete
          connection do |ftp|
            ftp.chdir(::File.dirname "#{@uploader.ftp_folder}/#{path}")
            ftp.delete(filename)
          end
        rescue
        end

        private

<<<<<<< HEAD
        def use_ssl?
          @uploader.ftp_url.start_with?('https')
        end  

        def file
          require 'net/http'
          url = URI.parse(self.url)
          req = Net::HTTP::Get.new(url.path)
          Net::HTTP.start(url.host, url.port, :use_ssl => use_ssl?) do |http|
            http.request(req)
          end
        rescue
        end

=======
>>>>>>> 36917406
        def connection
          ftp = ExFTP.new
          ftp.connect(@uploader.ftp_host, @uploader.ftp_port)

          begin
            ftp.passive = @uploader.ftp_passive
            ftp.login(@uploader.ftp_user, @uploader.ftp_passwd)

            yield ftp
          ensure
            ftp.quit
          end
        end
      end
    end
  end
end

CarrierWave::Storage.autoload :FTP, 'carrierwave/storage/ftp'

class CarrierWave::Uploader::Base
  add_config :ftp_host
  add_config :ftp_port
  add_config :ftp_user
  add_config :ftp_passwd
  add_config :ftp_folder
  add_config :ftp_url
  add_config :ftp_passive

  configure do |config|
    config.storage_engines[:ftp] = "CarrierWave::Storage::FTP"
    config.ftp_host = "localhost"
    config.ftp_port = 21
    config.ftp_user = "anonymous"
    config.ftp_passwd = ""
    config.ftp_folder = "/"
    config.ftp_url = "http://localhost"
    config.ftp_passive = false
  end
end<|MERGE_RESOLUTION|>--- conflicted
+++ resolved
@@ -90,23 +90,6 @@
 
         private
 
-<<<<<<< HEAD
-        def use_ssl?
-          @uploader.ftp_url.start_with?('https')
-        end  
-
-        def file
-          require 'net/http'
-          url = URI.parse(self.url)
-          req = Net::HTTP::Get.new(url.path)
-          Net::HTTP.start(url.host, url.port, :use_ssl => use_ssl?) do |http|
-            http.request(req)
-          end
-        rescue
-        end
-
-=======
->>>>>>> 36917406
         def connection
           ftp = ExFTP.new
           ftp.connect(@uploader.ftp_host, @uploader.ftp_port)
